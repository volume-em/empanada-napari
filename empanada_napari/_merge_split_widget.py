--- conflicted
+++ resolved
@@ -11,7 +11,7 @@
 import napari
 import numpy as np
 import dask.array as da
-from scipy import ndimage as ndi 
+from scipy import ndimage as ndi
 
 
 def map_points(world_points, labels_layer):
@@ -76,11 +76,11 @@
             focus = viewer.layers[focus_name].data
             if focus.shape != shape:
                 raise Exception(f'Focus layer {focus_name} exists and is not the same shape as the chosen image!')
-            
+
             # get current chunk from metadata
             current_chunk = viewer.layers[focus_name].metadata.get('focus_chunk')
             if current_chunk is None:
-               z, y, x = np.where(focus == 255) 
+               z, y, x = np.where(focus == 255)
                assert z.min() == 0 and z.max() == shape[0] - 1
                current_chunk = np.ravel_multi_index(
                     (0, y.min() // chunk_dim[1], x.min() // chunk_dim[2]), chunked_shape
@@ -192,19 +192,16 @@
             print('No labels selected!')
             return
 
-<<<<<<< HEAD
         if operation == 'Fill holes':
             op_arg = hole_size
         elif labels.ndim == 3 and apply3d:
             op_arg = morph.ball(radius)
         else:
             op_arg = morph.disk(radius)
-        
+
         if operation == 'Median Filter':
             op_arg = radius
 
-=======
->>>>>>> 6b3e7bf2
         for label_id in label_ids:
             if labels.ndim == 2 or (labels.ndim == 3 and apply3d):
                 shed_box = [rp.bbox for rp in regionprops(labels) if rp.label == label_id][0]
@@ -216,15 +213,15 @@
 
                 local_indices_before = np.where(binary.ravel())
                 binary = ops[operation](binary, op_arg)
-                
+
                 local_indices_after = np.where(binary.ravel())
                 local_indices = np.union1d(local_indices_before, local_indices_after)
                 local_indices = np.unravel_index(local_indices, binary.shape)
-                
+
                 global_indices = _box_to_global_indices(local_indices, shed_box)
                 binary = binary.astype(labels.dtype)
                 binary[binary > 0] = label_id
-                
+
                 labels_layer.data_setitem(global_indices, binary[local_indices])
 
             elif labels.ndim == 3:
@@ -255,17 +252,13 @@
                     shed_box = _pad_box(shed_box, labels.shape, radius)
                     slices = _box_to_slice(shed_box)
 
-<<<<<<< HEAD
-                put(labels, plane, labels2d, axis)
-                labels_layer.data = labels
-=======
                     binary = crop_and_binarize(labels2d, shed_box, label_id)
                     labels2d[slices][binary] = 0
                     binary = ops[operation](binary, op_arg)
                     labels2d[slices][binary] = label_id
 
                     put(labels, plane, labels2d, axis)
->>>>>>> 6b3e7bf2
+                    labels_layer.data = labels
 
             elif labels.ndim == 4:
                 # get the current viewer axes
@@ -297,20 +290,10 @@
                 binary = ops[operation](binary, op_arg)
                 labels2d[slices][binary] = label_id
                     
-<<<<<<< HEAD
                 labels[local_points[0][0], local_points[0][1]] = labels2d
                 labels_layer.data = labels
 
         points_layer.data = []
-=======
-                labels[plane1, plane2] = labels2d
-
-        labels_layer.data = labels
-        # if points_layer is not None:
-        #     return
-        # else:
-        #     points_layer.data = []
->>>>>>> 6b3e7bf2
 
     return widget
 
@@ -354,7 +337,7 @@
         if labels.ndim == 2 or (labels.ndim == 3 and apply3d):
             indices = np.isin(labels, label_ids).nonzero()
             labels_layer.data_setitem(indices, 0)
-            
+
         elif labels.ndim == 3:
             # get the current viewer axis
             axis = viewer.dims.order[0]
@@ -382,7 +365,7 @@
                 labels[local_pt[0], local_pt[1]] = labels2d
 
             labels_layer.data = labels
-            
+
         points_layer.data = []
 
         print(f'Removed labels {label_ids}')
@@ -492,10 +475,10 @@
 
         if labels.ndim == 2 or (labels.ndim == 3 and apply3d):
             # replace labels with minimum of the selected labels
-            
+
             indices = np.isin(labels, label_ids).nonzero()
             labels_layer.data_setitem(indices, new_label_id)
-            
+
 
         elif labels.ndim == 3:
             # take labels along axis
@@ -630,7 +613,7 @@
         }
 
         for label_id, local_points in labels_points.items():
-            
+
             if labels.ndim == 2 or (labels.ndim == 3 and apply3d):
                 shed_box = [rp.bbox for rp in regionprops(labels) if rp.label == label_id][0]
                 binary = crop_and_binarize(labels, shed_box, label_id)
@@ -646,31 +629,15 @@
                     new_labels = watershed(energy, markers, mask=binary)
                     slices = _box_to_slice(shed_box)
 
-<<<<<<< HEAD
                     max_label = labels.max()
-                    
+
                     new_labels[new_labels > 0] += max_label
-                    
+
                     local_indices = np.where(new_labels > 0)
                     global_indices = _box_to_global_indices(local_indices, shed_box)
-                    
+
                     labels_layer.data_setitem(global_indices, new_labels[local_indices])
-                    
-=======
-                    if new_label:
-                        new_label_id = int(start_label) - 1
-                        max_label = new_label_id
-                    else:
-                        max_label = labels.max()
-
-                    # Check if any of the new label IDs are already in use
-                    new_labels_exist = any(labels.max() >= (marker_ids + max_label))
-                    if new_labels_exist:
-                        print(f'Label ID {start_label} is already in use. Please specify new label IDs.')
-                    else:
-                        labels[slices][binary] = new_labels[binary] + max_label
-                        print(f'Split label {label_id} to {marker_ids + max_label}')
->>>>>>> 6b3e7bf2
+
                 else:
                     print('Nothing to split.')
 
