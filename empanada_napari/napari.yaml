name: empanada-napari
schema_version: 0.1.0
contributions:
  commands:
  - id: empanada-napari.test_widget
    title: Create 2D Inference (Parameter Testing)
    python_name: empanada_napari._slice_inference:test_widget
  - id: empanada-napari.volume_inference_widget
    title: Create 3D Inference
    python_name: empanada_napari._volume_inference:volume_inference_widget
<<<<<<< HEAD
  - id: empanada-napari.focus_window
    title: Create Focus Window
    python_name: empanada_napari._merge_split_widget:focus_window
=======
  - id: empanada-napari.export_batch_segs
    title: Export Segmentations
    python_name: empanada_napari._export_batch_segs:export_batch_segs
  - id: empanada-napari.label_counter_widget
    title: Count Labels
    python_name: empanada_napari._label_counter_widget:label_counter_widget
>>>>>>> 6b3e7bf2
  - id: empanada-napari.merge_labels
    title: Create Merge Labels
    python_name: empanada_napari._merge_split_widget:merge_labels
  - id: empanada-napari.delete_labels
    title: Create Delete Labels
    python_name: empanada_napari._merge_split_widget:delete_labels
  - id: empanada-napari.morph_labels
    title: Create Morph Labels
    python_name: empanada_napari._merge_split_widget:morph_labels
  - id: empanada-napari.split_labels
    title: Create Split Labels
    python_name: empanada_napari._merge_split_widget:split_labels
  - id: empanada-napari.filter_small_labels
    title: Filter Labels
    python_name: empanada_napari._filter_small_labels:filter_small_labels
  - id: empanada-napari.jump_to_label
    title: Jump to label
    python_name: empanada_napari._merge_split_widget:jump_to_label
  - id: empanada-napari.find_next_available_label
    title: Find next available label
    python_name: empanada_napari._merge_split_widget:find_next_available_label
  - id: empanada-napari.pick_patches
    title: Pick finetune/training patches
    python_name: empanada_napari._pick_patches:pick_patches
  - id: empanada-napari.store_dataset
    title: Save finetune/training patches
    python_name: empanada_napari._pick_patches:store_dataset
  - id: empanada-napari.finetuning_widget
    title: Finetune a model
    python_name: empanada_napari._finetune:finetuning_widget
  - id: empanada-napari.training_widget
    title: Train a model
    python_name: empanada_napari._train:training_widget
  - id: empanada-napari.register_model_widget
    title: Register a model
    python_name: empanada_napari._register_model:register_model_widget
  - id: empanada-napari.get_info_widget
    title: Get model info
    python_name: empanada_napari._finetune:get_info_widget
  - id: empanada-napari.export_model_widget
    title: Export a model
    python_name: empanada_napari._export_import_models:export_model_widget
  - id: empanada-napari.import_model_widget
    title: Import a model
    python_name: empanada_napari._export_import_models:import_model_widget


  widgets:
  - command: empanada-napari.test_widget
    display_name: 2D Inference (Parameter Testing)
  - command: empanada-napari.volume_inference_widget
    display_name: 3D Inference
<<<<<<< HEAD
  - command: empanada-napari.focus_window
    display_name: Focus Window
=======
  - command: empanada-napari.export_batch_segs
    display_name: Export Segmentations
  - command: empanada-napari.label_counter_widget
    display_name: Count Labels
>>>>>>> 6b3e7bf2
  - command: empanada-napari.merge_labels
    display_name: Merge Labels
  - command: empanada-napari.delete_labels
    display_name: Delete Labels
  - command: empanada-napari.morph_labels
    display_name: Morph Labels
  - command: empanada-napari.split_labels
    display_name: Split Labels
  - command: empanada-napari.filter_small_labels
    display_name: Filter Labels
  - command: empanada-napari.jump_to_label
    display_name: Jump to label
  - command: empanada-napari.find_next_available_label
    display_name: Find next available label
  - command: empanada-napari.pick_patches
    display_name: Pick finetune/training patches
  - command: empanada-napari.store_dataset
    display_name: Save finetune/training patches
  - command: empanada-napari.finetuning_widget
    display_name: Finetune a model
  - command: empanada-napari.training_widget
    display_name: Train a model
  - command: empanada-napari.register_model_widget
    display_name: Register a model
  - command: empanada-napari.get_info_widget
    display_name: Get model info
  - command: empanada-napari.export_model_widget
    display_name: Export a model
  - command: empanada-napari.import_model_widget
    display_name: Import a model

<|MERGE_RESOLUTION|>--- conflicted
+++ resolved
@@ -8,18 +8,15 @@
   - id: empanada-napari.volume_inference_widget
     title: Create 3D Inference
     python_name: empanada_napari._volume_inference:volume_inference_widget
-<<<<<<< HEAD
   - id: empanada-napari.focus_window
     title: Create Focus Window
     python_name: empanada_napari._merge_split_widget:focus_window
-=======
   - id: empanada-napari.export_batch_segs
     title: Export Segmentations
     python_name: empanada_napari._export_batch_segs:export_batch_segs
   - id: empanada-napari.label_counter_widget
     title: Count Labels
     python_name: empanada_napari._label_counter_widget:label_counter_widget
->>>>>>> 6b3e7bf2
   - id: empanada-napari.merge_labels
     title: Create Merge Labels
     python_name: empanada_napari._merge_split_widget:merge_labels
@@ -72,15 +69,12 @@
     display_name: 2D Inference (Parameter Testing)
   - command: empanada-napari.volume_inference_widget
     display_name: 3D Inference
-<<<<<<< HEAD
-  - command: empanada-napari.focus_window
-    display_name: Focus Window
-=======
   - command: empanada-napari.export_batch_segs
     display_name: Export Segmentations
   - command: empanada-napari.label_counter_widget
     display_name: Count Labels
->>>>>>> 6b3e7bf2
+  - command: empanada-napari.focus_window
+    display_name: Focus Window
   - command: empanada-napari.merge_labels
     display_name: Merge Labels
   - command: empanada-napari.delete_labels
