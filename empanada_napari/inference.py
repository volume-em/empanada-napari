--- conflicted
+++ resolved
@@ -13,23 +13,14 @@
 
 from empanada.inference import filters
 from empanada.inference.engines import (
-<<<<<<< HEAD
-    PanopticDeepLabRenderEngine3d, PanopticDeepLabRenderEngine, BCEngine3d
-=======
     PanopticDeepLabRenderEngine, PanopticDeepLabRenderEngine3d
->>>>>>> 1afc69aa
 )
 from empanada.inference.tracker import InstanceTracker
 from empanada.array_utils import put
 from empanada.inference.patterns import *
 
 from napari.qt.threading import thread_worker
-<<<<<<< HEAD
-
 from empanada_napari.utils import Preprocessor, load_model_to_device
-=======
-from empanada_napari.utils import Preprocessor
->>>>>>> 1afc69aa
 
 MODEL_DIR = os.path.join(os.path.expanduser('~'), '.empanada')
 torch.hub.set_dir(MODEL_DIR)
@@ -207,15 +198,8 @@
             thing_list = self.thing_list
 
         # create the inference engine
-<<<<<<< HEAD
         self.engine = PanopticDeepLabRenderEngine(
             model, thing_list=thing_list,
-=======
-        render_models = {'sem_logits': render_model}
-        self.engine = PanopticDeepLabRenderEngine(
-            base_model, render_models,
-            thing_list=thing_list,
->>>>>>> 1afc69aa
             label_divisor=label_divisor,
             nms_threshold=nms_threshold,
             nms_kernel=nms_kernel,
@@ -465,18 +449,11 @@
         queue = mp.Queue()
         rle_stack = []
         matcher_out, matcher_in = mp.Pipe()
-<<<<<<< HEAD
-        matcher_proc = mp.Process(
-            target=run_forward_matchers,
-            args=(matchers, queue, rle_stack, matcher_in)
-        )
-=======
         matcher_args = (
             matchers, queue, rle_stack, matcher_in,
             self.labels, self.label_divisor, self.thing_list
         )
         matcher_proc = mp.Process(target=forward_matching, args=matcher_args)
->>>>>>> 1afc69aa
         matcher_proc.start()
 
         print(f'Predicting {axis_name}...')
@@ -490,36 +467,14 @@
                 queue.put(None)
                 continue
             else:
-<<<<<<< HEAD
-                pan_seg = pan_seg.squeeze().cpu().numpy() # remove padding and unit dimensions
-
-                # convert to a compressed rle segmentation
-                rle_seg = pan_seg_to_rle_seg(
-                    pan_seg, self.labels, self.label_divisor,
-                    self.thing_list, self.force_connected
-                )
-                queue.put(rle_seg)
-=======
                 pan_seg = pan_seg.squeeze().cpu().numpy()
                 queue.put(pan_seg)
->>>>>>> 1afc69aa
 
         final_segs = self.engine.end(self.inference_scale)
         if final_segs:
             for i, pan_seg in enumerate(final_segs):
-<<<<<<< HEAD
-                pan_seg = pan_seg.squeeze().cpu().numpy() # remove padding
-
-                # convert to a compressed rle segmentation
-                rle_seg = pan_seg_to_rle_seg(
-                    pan_seg, self.labels, self.label_divisor,
-                    self.thing_list, self.force_connected
-                )
-                queue.put(rle_seg)
-=======
                 pan_seg = pan_seg.squeeze().cpu().numpy()
                 queue.put(pan_seg)
->>>>>>> 1afc69aa
 
         # finish and close forward matching process
         queue.put('finish')
